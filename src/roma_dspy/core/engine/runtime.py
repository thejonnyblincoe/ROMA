"""Runtime helpers for module execution and DAG manipulation."""

from __future__ import annotations

import asyncio
from datetime import datetime
from typing import Any, Awaitable, Callable, Iterable, List, Optional

<<<<<<< HEAD
from src.roma_dspy.core.engine.dag import TaskDAG
from src.roma_dspy.core.modules import Aggregator, Atomizer, Executor, Planner, Verifier
from src.roma_dspy.core.signatures import SubTask, TaskNode
from src.roma_dspy.types import ModuleResult, NodeType, TaskStatus, AgentType
from src.roma_dspy.resilience import with_module_resilience, measure_execution_time
=======
from .dag import TaskDAG
from ..modules import Aggregator, Atomizer, Executor, Planner, Verifier
from ..signatures import SubTask, TaskNode
from ...types import ModuleResult, NodeType, TaskStatus, TokenMetrics
>>>>>>> da075457


SolveFn = Callable[[TaskNode, TaskDAG, int], TaskNode]
AsyncSolveFn = Callable[[TaskNode, TaskDAG, int], Awaitable[TaskNode]]


class ModuleRuntime:
    """Shared module orchestration for both sync and async solvers."""

    def __init__(
        self,
        atomizer: Atomizer,
        planner: Planner,
        executor: Executor,
        aggregator: Aggregator,
        verifier: Optional[Verifier] = None,
    ) -> None:
        self.atomizer = atomizer
        self.planner = planner
        self.executor = executor
        self.aggregator = aggregator
        self.verifier = verifier

    # ------------------------------------------------------------------
    # Core module execution helpers
    # ------------------------------------------------------------------

    def atomize(self, task: TaskNode, dag: TaskDAG) -> TaskNode:
        task = task.transition_to(TaskStatus.ATOMIZING)
<<<<<<< HEAD
        try:
            result, duration = self._execute_atomizer(task.goal)
            task = self._record_module_result(
                task,
                "atomizer",
                task.goal,
                {"is_atomic": result.is_atomic, "node_type": result.node_type.value},
                duration,
            )
        except Exception as e:
            self._enhance_error_context(e, AgentType.ATOMIZER, task)
            raise
=======
        result, duration, token_metrics, messages = self._execute_module(self.atomizer, task.goal)
        task = self._record_module_result(
            task,
            "atomizer",
            task.goal,
            {"is_atomic": result.is_atomic, "node_type": result.node_type.value},
            duration,
            token_metrics=token_metrics,
            messages=messages,
        )
>>>>>>> da075457
        task = task.set_node_type(result.node_type)
        dag.update_node(task)
        return task

    async def atomize_async(self, task: TaskNode, dag: TaskDAG) -> TaskNode:
        task = task.transition_to(TaskStatus.ATOMIZING)
<<<<<<< HEAD
        try:
            result, duration = await self._async_execute_atomizer(task.goal)
            task = self._record_module_result(
                task,
                "atomizer",
                task.goal,
                {"is_atomic": result.is_atomic, "node_type": result.node_type.value},
                duration,
            )
            task = task.set_node_type(result.node_type)
        except Exception as e:
            self._enhance_error_context(e, AgentType.ATOMIZER, task)
            raise
=======
        result, duration, token_metrics, messages = await self._async_execute_module(self.atomizer, task.goal)
        task = self._record_module_result(
            task,
            "atomizer",
            task.goal,
            {"is_atomic": result.is_atomic, "node_type": result.node_type.value},
            duration,
            token_metrics=token_metrics,
            messages=messages,
        )
        task = task.set_node_type(result.node_type)
>>>>>>> da075457
        dag.update_node(task)
        return task

    def transition_from_atomizing(self, task: TaskNode, dag: TaskDAG) -> TaskNode:
        if task.node_type == NodeType.EXECUTE:
            task = task.transition_to(TaskStatus.EXECUTING)
        else:
            task = task.transition_to(TaskStatus.PLANNING)
        dag.update_node(task)
        return task

    def plan(self, task: TaskNode, dag: TaskDAG) -> TaskNode:
<<<<<<< HEAD
        try:
            result, duration = self._execute_planner(task.goal)
            task = self._record_module_result(
                task,
                "planner",
                task.goal,
                {"subtasks": len(result.subtasks), "dependencies": len(result.dependencies_graph)},
                duration,
            )
            task = self._create_subtask_graph(task, dag, result)
            task = task.transition_to(TaskStatus.PLAN_DONE)
            dag.update_node(task)
            return task
        except Exception as e:
            self._enhance_error_context(e, AgentType.PLANNER, task)
            raise

    async def plan_async(self, task: TaskNode, dag: TaskDAG) -> TaskNode:
        try:
            result, duration = await self._async_execute_planner(task.goal)
            task = self._record_module_result(
                task,
                "planner",
                task.goal,
                {"subtasks": len(result.subtasks), "dependencies": len(result.dependencies_graph)},
                duration,
            )
            task = self._create_subtask_graph(task, dag, result)
            task = task.transition_to(TaskStatus.PLAN_DONE)
            dag.update_node(task)
            return task
        except Exception as e:
            self._enhance_error_context(e, AgentType.PLANNER, task)
            raise

    def execute(self, task: TaskNode, dag: TaskDAG) -> TaskNode:
        try:
            result, duration = self._execute_executor(task.goal)
            task = self._record_module_result(
                task,
                "executor",
                task.goal,
                {"output_length": len(str(result)) if result else 0},
                duration,
            )
            task = task.with_result(result)
            dag.update_node(task)
            return task
        except Exception as e:
            self._enhance_error_context(e, AgentType.EXECUTOR, task)
            raise

    async def execute_async(self, task: TaskNode, dag: TaskDAG) -> TaskNode:
        try:
            result, duration = await self._async_execute_executor(task.goal)
            task = self._record_module_result(
                task,
                "executor",
                task.goal,
                {"output_length": len(str(result)) if result else 0},
                duration,
            )
            task = task.with_result(result)
            dag.update_node(task)
            return task
        except Exception as e:
            self._enhance_error_context(e, AgentType.EXECUTOR, task)
            raise
=======
        result, duration, token_metrics, messages = self._execute_module(self.planner, task.goal)
        task = self._record_module_result(
            task,
            "planner",
            task.goal,
            {
                "subtasks": [s.model_dump() for s in result.subtasks],
                "dependencies": result.dependencies_graph,
            },
            duration,
            token_metrics=token_metrics,
            messages=messages,
        )
        task = self._create_subtask_graph(task, dag, result)
        task = task.transition_to(TaskStatus.PLAN_DONE)
        dag.update_node(task)
        return task

    async def plan_async(self, task: TaskNode, dag: TaskDAG) -> TaskNode:
        result, duration, token_metrics, messages = await self._async_execute_module(self.planner, task.goal)
        task = self._record_module_result(
            task,
            "planner",
            task.goal,
            {
                "subtasks": [s.model_dump() for s in result.subtasks],
                "dependencies": result.dependencies_graph,
            },
            duration,
            token_metrics=token_metrics,
            messages=messages,
        )
        task = self._create_subtask_graph(task, dag, result)
        task = task.transition_to(TaskStatus.PLAN_DONE)
        dag.update_node(task)
        return task

    def execute(self, task: TaskNode, dag: TaskDAG) -> TaskNode:
        result, duration, token_metrics, messages = self._execute_module(self.executor, task.goal)
        task = self._record_module_result(
            task,
            "executor",
            task.goal,
            result.output,
            duration,
            token_metrics=token_metrics,
            messages=messages,
        )
        task = task.with_result(result.output)
        dag.update_node(task)
        return task

    async def execute_async(self, task: TaskNode, dag: TaskDAG) -> TaskNode:
        result, duration, token_metrics, messages = await self._async_execute_module(self.executor, task.goal)
        task = self._record_module_result(
            task,
            "executor",
            task.goal,
            result.output,
            duration,
            token_metrics=token_metrics,
            messages=messages,
        )
        task = task.with_result(result.output)
        dag.update_node(task)
        return task
>>>>>>> da075457

    def force_execute(self, task: TaskNode, dag: TaskDAG) -> TaskNode:
        task = task.set_node_type(NodeType.EXECUTE)
        task = task.transition_to(TaskStatus.EXECUTING)
        dag.update_node(task)
        result, duration, token_metrics, messages = self._execute_module(self.executor, task.goal)
        task = self._record_module_result(
            task,
            "executor",
            task.goal,
            result.output,
            duration,
            metadata={"forced": True, "depth": task.depth},
            token_metrics=token_metrics,
            messages=messages,
        )
        task = task.with_result(result.output)
        dag.update_node(task)
        return task

    async def force_execute_async(self, task: TaskNode, dag: TaskDAG) -> TaskNode:
        task = task.set_node_type(NodeType.EXECUTE)
        task = task.transition_to(TaskStatus.EXECUTING)
        dag.update_node(task)
        result, duration, token_metrics, messages = await self._async_execute_module(self.executor, task.goal)
        task = self._record_module_result(
            task,
            "executor",
            task.goal,
            result.output,
            duration,
            metadata={"forced": True, "depth": task.depth},
            token_metrics=token_metrics,
            messages=messages,
        )
        task = task.with_result(result.output)
        dag.update_node(task)
        return task

    def aggregate(self, task: TaskNode, subgraph: Optional[TaskDAG], dag: TaskDAG) -> TaskNode:
        if task.status != TaskStatus.PLAN_DONE:
            return task
        task = task.transition_to(TaskStatus.AGGREGATING)
        subtask_results = self._collect_subtask_results(subgraph)
<<<<<<< HEAD
        try:
            result, duration = self._execute_aggregator(
                original_goal=task.goal,
                subtasks_results=subtask_results,
            )
            task = self._record_module_result(
                task,
                "aggregator",
                task.goal,
                {"subtask_count": len(subtask_results), "result_length": len(str(result)) if result else 0},
                duration,
            )
        except Exception as e:
            self._enhance_error_context(e, AgentType.AGGREGATOR, task)
            raise
        task = task.with_result(result)
=======
        result, duration, token_metrics, messages = self._execute_module(
            self.aggregator,
            original_goal=task.goal,
            subtasks_results=subtask_results,
        )
        task = self._record_module_result(
            task,
            "aggregator",
            {"original_goal": task.goal, "subtask_count": len(subtask_results)},
            result.synthesized_result,
            duration,
            token_metrics=token_metrics,
            messages=messages,
        )
        task = task.with_result(result.synthesized_result)
>>>>>>> da075457
        dag.update_node(task)
        return task

    async def aggregate_async(
        self,
        task: TaskNode,
        subgraph: Optional[TaskDAG],
        dag: TaskDAG,
    ) -> TaskNode:
        if task.status != TaskStatus.PLAN_DONE:
            return task
        task = task.transition_to(TaskStatus.AGGREGATING)
        subtask_results = self._collect_subtask_results(subgraph)
<<<<<<< HEAD
        try:
            result, duration = await self._async_execute_aggregator(
                original_goal=task.goal,
                subtasks_results=subtask_results,
            )
            task = self._record_module_result(
                task,
                "aggregator",
                task.goal,
                {"subtask_count": len(subtask_results), "result_length": len(str(result)) if result else 0},
                duration,
            )
        except Exception as e:
            self._enhance_error_context(e, AgentType.AGGREGATOR, task)
            raise
        task = task.with_result(result)
=======
        result, duration, token_metrics, messages = await self._async_execute_module(
            self.aggregator,
            original_goal=task.goal,
            subtasks_results=subtask_results,
        )
        task = self._record_module_result(
            task,
            "aggregator",
            {"original_goal": task.goal, "subtask_count": len(subtask_results)},
            result.synthesized_result,
            duration,
            token_metrics=token_metrics,
            messages=messages,
        )
        task = task.with_result(result.synthesized_result)
>>>>>>> da075457
        dag.update_node(task)
        return task

    # ------------------------------------------------------------------
    # Subgraph helpers
    # ------------------------------------------------------------------

    def process_subgraph(
        self,
        task: TaskNode,
        dag: TaskDAG,
        solve_fn: SolveFn,
    ) -> TaskNode:
        subgraph = dag.get_subgraph(task.subgraph_id) if task.subgraph_id else None
        if subgraph:
            self.solve_subgraph(subgraph, solve_fn)
            task = self.aggregate(task, subgraph, dag)
        return task

    async def process_subgraph_async(
        self,
        task: TaskNode,
        dag: TaskDAG,
        solve_fn: AsyncSolveFn,
    ) -> TaskNode:
        subgraph = dag.get_subgraph(task.subgraph_id) if task.subgraph_id else None
        if subgraph:
            await self.solve_subgraph_async(subgraph, solve_fn)
            task = await self.aggregate_async(task, subgraph, dag)
        return task

    def solve_subgraph(self, subgraph: TaskDAG, solve_fn: SolveFn) -> None:
        for task_id in subgraph.get_execution_order():
            task = subgraph.get_node(task_id)
            dependencies = subgraph.get_task_dependencies(task_id)
            if all(dep.status == TaskStatus.COMPLETED for dep in dependencies):
                if task.status == TaskStatus.PENDING:
                    solved = solve_fn(task, subgraph, task.depth)
                    subgraph.update_node(solved)

    async def solve_subgraph_async(
        self,
        subgraph: TaskDAG,
        solve_fn: AsyncSolveFn,
    ) -> None:
        pending = set(subgraph.graph.nodes())
        completed: set[str] = set()

        while pending:
            ready = self._get_ready_tasks(subgraph, pending, completed)
            if not ready:
                break

            solved_tasks = await self._execute_tasks_parallel(ready, subgraph, solve_fn)
            for solved_task in solved_tasks:
                subgraph.update_node(solved_task)
                pending.remove(solved_task.task_id)
                completed.add(solved_task.task_id)

    # ------------------------------------------------------------------
    # Internal utilities
    # ------------------------------------------------------------------

<<<<<<< HEAD
    @measure_execution_time
    @with_module_resilience(module_name="atomizer")
    def _execute_atomizer(self, *args, **kwargs):
        return self.atomizer(*args, **kwargs)

    @measure_execution_time
    @with_module_resilience(module_name="atomizer")
    async def _async_execute_atomizer(self, *args, **kwargs):
        return await self.atomizer.aforward(*args, **kwargs)

    @measure_execution_time
    @with_module_resilience(module_name="planner")
    def _execute_planner(self, *args, **kwargs):
        return self.planner(*args, **kwargs)

    @measure_execution_time
    @with_module_resilience(module_name="planner")
    async def _async_execute_planner(self, *args, **kwargs):
        return await self.planner.aforward(*args, **kwargs)

    @measure_execution_time
    @with_module_resilience(module_name="executor")
    def _execute_executor(self, *args, **kwargs):
        return self.executor(*args, **kwargs)

    @measure_execution_time
    @with_module_resilience(module_name="executor")
    async def _async_execute_executor(self, *args, **kwargs):
        return await self.executor.aforward(*args, **kwargs)

    @measure_execution_time
    @with_module_resilience(module_name="aggregator")
    def _execute_aggregator(self, *args, **kwargs):
        return self.aggregator(*args, **kwargs)

    @measure_execution_time
    @with_module_resilience(module_name="aggregator")
    async def _async_execute_aggregator(self, *args, **kwargs):
        return await self.aggregator.aforward(*args, **kwargs)
=======
    def _execute_module(self, module, *args, **kwargs):
        start_time = datetime.now()
        result = module(*args, **kwargs)
        duration = (datetime.now() - start_time).total_seconds()

        # Extract token metrics from module history if available
        token_metrics = None
        messages = None

        # Check both module.history and module._predictor.history
        history = None
        if hasattr(module, 'history') and module.history:
            history = module.history
        elif hasattr(module, '_predictor') and hasattr(module._predictor, 'history') and module._predictor.history:
            history = module._predictor.history

        if history:
            last_history = history[-1]
            if isinstance(last_history, dict):
                # Extract usage information
                usage = last_history.get('usage', {})
                model = last_history.get('model') or last_history.get('response_model')
                # Use the cost directly from DSPy history
                cost = last_history.get('cost')
                token_metrics = TokenMetrics.from_usage_dict(usage, model, cost)

                # Extract messages if available
                if 'messages' in last_history:
                    messages = last_history.get('messages')

        return result, duration, token_metrics, messages

    async def _async_execute_module(self, module, *args, **kwargs):
        start_time = datetime.now()
        result = await module.aforward(*args, **kwargs)
        duration = (datetime.now() - start_time).total_seconds()

        # Extract token metrics from module history if available
        token_metrics = None
        messages = None

        # Check both module.history and module._predictor.history
        history = None
        if hasattr(module, 'history') and module.history:
            history = module.history
        elif hasattr(module, '_predictor') and hasattr(module._predictor, 'history') and module._predictor.history:
            history = module._predictor.history

        if history:
            last_history = history[-1]
            if isinstance(last_history, dict):
                # Extract usage information
                usage = last_history.get('usage', {})
                model = last_history.get('model') or last_history.get('response_model')
                # Use the cost directly from DSPy history
                cost = last_history.get('cost')
                token_metrics = TokenMetrics.from_usage_dict(usage, model, cost)

                # Extract messages if available
                if 'messages' in last_history:
                    messages = last_history.get('messages')

        return result, duration, token_metrics, messages
>>>>>>> da075457

    def _record_module_result(
        self,
        task: TaskNode,
        module_name: str,
        input_data,
        output_data,
        duration: float,
        metadata: Optional[dict] = None,
        token_metrics: Optional[TokenMetrics] = None,
        messages: Optional[list] = None,
    ) -> TaskNode:
        module_result = ModuleResult(
            module_name=module_name,
            input=input_data,
            output=output_data,
            timestamp=datetime.now(),
            duration=duration,
            metadata=metadata or {},
            token_metrics=token_metrics,
            messages=messages,
        )
        return task.record_module_execution(module_name, module_result)

    def _create_subtask_graph(self, task: TaskNode, dag: TaskDAG, planner_result) -> TaskNode:
        subtask_nodes: List[TaskNode] = []
        for subtask in planner_result.subtasks:
            subtask_node = TaskNode(
                goal=subtask.goal,
                parent_id=task.task_id,
                depth=task.depth + 1,
                max_depth=task.max_depth,
            )
            subtask_nodes.append(subtask_node)

        dag.create_subgraph(task.task_id, subtask_nodes, planner_result.dependencies_graph)
        task = dag.get_node(task.task_id)
        updated_metrics = task.metrics.model_copy()
        updated_metrics.subtasks_created = len(subtask_nodes)
        return task.model_copy(update={"metrics": updated_metrics})

    def _collect_subtask_results(self, subgraph: Optional[TaskDAG]) -> List[SubTask]:
        collected: List[SubTask] = []
        if subgraph:
            for node in subgraph.get_all_tasks(include_subgraphs=False):
                collected.append(
                    SubTask(
                        goal=node.goal,
                        task_type=node.task_type,
                        dependencies=[],
                        result=str(node.result) if node.result else "",
                    )
                )
        return collected

    def _get_ready_tasks(
        self,
        subgraph: TaskDAG,
        pending: set[str],
        completed: set[str],
    ) -> List[TaskNode]:
        ready: List[TaskNode] = []
        for task_id in pending:
            task = subgraph.get_node(task_id)
            dependencies = subgraph.get_task_dependencies(task_id)
            if all(dep.task_id in completed for dep in dependencies):
                ready.append(task)
        return ready

    async def _execute_tasks_parallel(
        self,
        tasks: Iterable[TaskNode],
        subgraph: TaskDAG,
        solve_fn: AsyncSolveFn,
    ) -> List[TaskNode]:
        coros = []
        for task in tasks:
            if task.status == TaskStatus.PENDING:
                coros.append(solve_fn(task, subgraph, task.depth))
        return await asyncio.gather(*coros) if coros else []

    def _enhance_error_context(self, error: Exception, agent_type: AgentType, task: Optional[TaskNode]) -> None:
        """Enhance error with agent and task context for better debugging."""
        task_id = task.task_id if task is not None else "unknown"
        error_msg = f"[{agent_type.value.upper()}] Task '{task_id}' failed: {str(error)}"
        if hasattr(error, 'args') and error.args:
            error.args = (error_msg,) + error.args[1:]
        else:
            error.args = (error_msg,)<|MERGE_RESOLUTION|>--- conflicted
+++ resolved
@@ -6,18 +6,11 @@
 from datetime import datetime
 from typing import Any, Awaitable, Callable, Iterable, List, Optional
 
-<<<<<<< HEAD
-from src.roma_dspy.core.engine.dag import TaskDAG
-from src.roma_dspy.core.modules import Aggregator, Atomizer, Executor, Planner, Verifier
-from src.roma_dspy.core.signatures import SubTask, TaskNode
-from src.roma_dspy.types import ModuleResult, NodeType, TaskStatus, AgentType
-from src.roma_dspy.resilience import with_module_resilience, measure_execution_time
-=======
 from .dag import TaskDAG
 from ..modules import Aggregator, Atomizer, Executor, Planner, Verifier
 from ..signatures import SubTask, TaskNode
-from ...types import ModuleResult, NodeType, TaskStatus, TokenMetrics
->>>>>>> da075457
+from ...types import ModuleResult, NodeType, TaskStatus, AgentType, TokenMetrics
+from ...resilience import with_module_resilience, measure_execution_time
 
 
 SolveFn = Callable[[TaskNode, TaskDAG, int], TaskNode]
@@ -47,64 +40,29 @@
 
     def atomize(self, task: TaskNode, dag: TaskDAG) -> TaskNode:
         task = task.transition_to(TaskStatus.ATOMIZING)
-<<<<<<< HEAD
-        try:
-            result, duration = self._execute_atomizer(task.goal)
-            task = self._record_module_result(
-                task,
-                "atomizer",
-                task.goal,
-                {"is_atomic": result.is_atomic, "node_type": result.node_type.value},
-                duration,
-            )
-        except Exception as e:
-            self._enhance_error_context(e, AgentType.ATOMIZER, task)
-            raise
-=======
-        result, duration, token_metrics, messages = self._execute_module(self.atomizer, task.goal)
+        result, duration = self._execute_module(self.atomizer, task.goal)
         task = self._record_module_result(
             task,
             "atomizer",
             task.goal,
             {"is_atomic": result.is_atomic, "node_type": result.node_type.value},
             duration,
-            token_metrics=token_metrics,
-            messages=messages,
-        )
->>>>>>> da075457
+        )
         task = task.set_node_type(result.node_type)
         dag.update_node(task)
         return task
 
     async def atomize_async(self, task: TaskNode, dag: TaskDAG) -> TaskNode:
         task = task.transition_to(TaskStatus.ATOMIZING)
-<<<<<<< HEAD
-        try:
-            result, duration = await self._async_execute_atomizer(task.goal)
-            task = self._record_module_result(
-                task,
-                "atomizer",
-                task.goal,
-                {"is_atomic": result.is_atomic, "node_type": result.node_type.value},
-                duration,
-            )
-            task = task.set_node_type(result.node_type)
-        except Exception as e:
-            self._enhance_error_context(e, AgentType.ATOMIZER, task)
-            raise
-=======
-        result, duration, token_metrics, messages = await self._async_execute_module(self.atomizer, task.goal)
+        result, duration = await self._async_execute_module(self.atomizer, task.goal)
         task = self._record_module_result(
             task,
             "atomizer",
             task.goal,
             {"is_atomic": result.is_atomic, "node_type": result.node_type.value},
             duration,
-            token_metrics=token_metrics,
-            messages=messages,
         )
         task = task.set_node_type(result.node_type)
->>>>>>> da075457
         dag.update_node(task)
         return task
 
@@ -117,77 +75,7 @@
         return task
 
     def plan(self, task: TaskNode, dag: TaskDAG) -> TaskNode:
-<<<<<<< HEAD
-        try:
-            result, duration = self._execute_planner(task.goal)
-            task = self._record_module_result(
-                task,
-                "planner",
-                task.goal,
-                {"subtasks": len(result.subtasks), "dependencies": len(result.dependencies_graph)},
-                duration,
-            )
-            task = self._create_subtask_graph(task, dag, result)
-            task = task.transition_to(TaskStatus.PLAN_DONE)
-            dag.update_node(task)
-            return task
-        except Exception as e:
-            self._enhance_error_context(e, AgentType.PLANNER, task)
-            raise
-
-    async def plan_async(self, task: TaskNode, dag: TaskDAG) -> TaskNode:
-        try:
-            result, duration = await self._async_execute_planner(task.goal)
-            task = self._record_module_result(
-                task,
-                "planner",
-                task.goal,
-                {"subtasks": len(result.subtasks), "dependencies": len(result.dependencies_graph)},
-                duration,
-            )
-            task = self._create_subtask_graph(task, dag, result)
-            task = task.transition_to(TaskStatus.PLAN_DONE)
-            dag.update_node(task)
-            return task
-        except Exception as e:
-            self._enhance_error_context(e, AgentType.PLANNER, task)
-            raise
-
-    def execute(self, task: TaskNode, dag: TaskDAG) -> TaskNode:
-        try:
-            result, duration = self._execute_executor(task.goal)
-            task = self._record_module_result(
-                task,
-                "executor",
-                task.goal,
-                {"output_length": len(str(result)) if result else 0},
-                duration,
-            )
-            task = task.with_result(result)
-            dag.update_node(task)
-            return task
-        except Exception as e:
-            self._enhance_error_context(e, AgentType.EXECUTOR, task)
-            raise
-
-    async def execute_async(self, task: TaskNode, dag: TaskDAG) -> TaskNode:
-        try:
-            result, duration = await self._async_execute_executor(task.goal)
-            task = self._record_module_result(
-                task,
-                "executor",
-                task.goal,
-                {"output_length": len(str(result)) if result else 0},
-                duration,
-            )
-            task = task.with_result(result)
-            dag.update_node(task)
-            return task
-        except Exception as e:
-            self._enhance_error_context(e, AgentType.EXECUTOR, task)
-            raise
-=======
-        result, duration, token_metrics, messages = self._execute_module(self.planner, task.goal)
+        result, duration = self._execute_module(self.planner, task.goal)
         task = self._record_module_result(
             task,
             "planner",
@@ -197,8 +85,6 @@
                 "dependencies": result.dependencies_graph,
             },
             duration,
-            token_metrics=token_metrics,
-            messages=messages,
         )
         task = self._create_subtask_graph(task, dag, result)
         task = task.transition_to(TaskStatus.PLAN_DONE)
@@ -206,7 +92,7 @@
         return task
 
     async def plan_async(self, task: TaskNode, dag: TaskDAG) -> TaskNode:
-        result, duration, token_metrics, messages = await self._async_execute_module(self.planner, task.goal)
+        result, duration = await self._async_execute_module(self.planner, task.goal)
         task = self._record_module_result(
             task,
             "planner",
@@ -216,8 +102,6 @@
                 "dependencies": result.dependencies_graph,
             },
             duration,
-            token_metrics=token_metrics,
-            messages=messages,
         )
         task = self._create_subtask_graph(task, dag, result)
         task = task.transition_to(TaskStatus.PLAN_DONE)
@@ -225,35 +109,30 @@
         return task
 
     def execute(self, task: TaskNode, dag: TaskDAG) -> TaskNode:
-        result, duration, token_metrics, messages = self._execute_module(self.executor, task.goal)
+        result, duration = self._execute_module(self.executor, task.goal)
         task = self._record_module_result(
             task,
             "executor",
             task.goal,
             result.output,
             duration,
-            token_metrics=token_metrics,
-            messages=messages,
         )
         task = task.with_result(result.output)
         dag.update_node(task)
         return task
 
     async def execute_async(self, task: TaskNode, dag: TaskDAG) -> TaskNode:
-        result, duration, token_metrics, messages = await self._async_execute_module(self.executor, task.goal)
+        result, duration = await self._async_execute_module(self.executor, task.goal)
         task = self._record_module_result(
             task,
             "executor",
             task.goal,
             result.output,
             duration,
-            token_metrics=token_metrics,
-            messages=messages,
         )
         task = task.with_result(result.output)
         dag.update_node(task)
         return task
->>>>>>> da075457
 
     def force_execute(self, task: TaskNode, dag: TaskDAG) -> TaskNode:
         task = task.set_node_type(NodeType.EXECUTE)
@@ -298,25 +177,7 @@
             return task
         task = task.transition_to(TaskStatus.AGGREGATING)
         subtask_results = self._collect_subtask_results(subgraph)
-<<<<<<< HEAD
-        try:
-            result, duration = self._execute_aggregator(
-                original_goal=task.goal,
-                subtasks_results=subtask_results,
-            )
-            task = self._record_module_result(
-                task,
-                "aggregator",
-                task.goal,
-                {"subtask_count": len(subtask_results), "result_length": len(str(result)) if result else 0},
-                duration,
-            )
-        except Exception as e:
-            self._enhance_error_context(e, AgentType.AGGREGATOR, task)
-            raise
-        task = task.with_result(result)
-=======
-        result, duration, token_metrics, messages = self._execute_module(
+        result, duration = self._execute_module(
             self.aggregator,
             original_goal=task.goal,
             subtasks_results=subtask_results,
@@ -327,11 +188,8 @@
             {"original_goal": task.goal, "subtask_count": len(subtask_results)},
             result.synthesized_result,
             duration,
-            token_metrics=token_metrics,
-            messages=messages,
         )
         task = task.with_result(result.synthesized_result)
->>>>>>> da075457
         dag.update_node(task)
         return task
 
@@ -345,25 +203,7 @@
             return task
         task = task.transition_to(TaskStatus.AGGREGATING)
         subtask_results = self._collect_subtask_results(subgraph)
-<<<<<<< HEAD
-        try:
-            result, duration = await self._async_execute_aggregator(
-                original_goal=task.goal,
-                subtasks_results=subtask_results,
-            )
-            task = self._record_module_result(
-                task,
-                "aggregator",
-                task.goal,
-                {"subtask_count": len(subtask_results), "result_length": len(str(result)) if result else 0},
-                duration,
-            )
-        except Exception as e:
-            self._enhance_error_context(e, AgentType.AGGREGATOR, task)
-            raise
-        task = task.with_result(result)
-=======
-        result, duration, token_metrics, messages = await self._async_execute_module(
+        result, duration = await self._async_execute_module(
             self.aggregator,
             original_goal=task.goal,
             subtasks_results=subtask_results,
@@ -374,11 +214,8 @@
             {"original_goal": task.goal, "subtask_count": len(subtask_results)},
             result.synthesized_result,
             duration,
-            token_metrics=token_metrics,
-            messages=messages,
         )
         task = task.with_result(result.synthesized_result)
->>>>>>> da075457
         dag.update_node(task)
         return task
 
@@ -442,111 +279,15 @@
     # Internal utilities
     # ------------------------------------------------------------------
 
-<<<<<<< HEAD
     @measure_execution_time
-    @with_module_resilience(module_name="atomizer")
-    def _execute_atomizer(self, *args, **kwargs):
-        return self.atomizer(*args, **kwargs)
+    @with_module_resilience(module_name="module_execution")
+    def _execute_module(self, module, *args, **kwargs):
+        return module(*args, **kwargs)
 
     @measure_execution_time
-    @with_module_resilience(module_name="atomizer")
-    async def _async_execute_atomizer(self, *args, **kwargs):
-        return await self.atomizer.aforward(*args, **kwargs)
-
-    @measure_execution_time
-    @with_module_resilience(module_name="planner")
-    def _execute_planner(self, *args, **kwargs):
-        return self.planner(*args, **kwargs)
-
-    @measure_execution_time
-    @with_module_resilience(module_name="planner")
-    async def _async_execute_planner(self, *args, **kwargs):
-        return await self.planner.aforward(*args, **kwargs)
-
-    @measure_execution_time
-    @with_module_resilience(module_name="executor")
-    def _execute_executor(self, *args, **kwargs):
-        return self.executor(*args, **kwargs)
-
-    @measure_execution_time
-    @with_module_resilience(module_name="executor")
-    async def _async_execute_executor(self, *args, **kwargs):
-        return await self.executor.aforward(*args, **kwargs)
-
-    @measure_execution_time
-    @with_module_resilience(module_name="aggregator")
-    def _execute_aggregator(self, *args, **kwargs):
-        return self.aggregator(*args, **kwargs)
-
-    @measure_execution_time
-    @with_module_resilience(module_name="aggregator")
-    async def _async_execute_aggregator(self, *args, **kwargs):
-        return await self.aggregator.aforward(*args, **kwargs)
-=======
-    def _execute_module(self, module, *args, **kwargs):
-        start_time = datetime.now()
-        result = module(*args, **kwargs)
-        duration = (datetime.now() - start_time).total_seconds()
-
-        # Extract token metrics from module history if available
-        token_metrics = None
-        messages = None
-
-        # Check both module.history and module._predictor.history
-        history = None
-        if hasattr(module, 'history') and module.history:
-            history = module.history
-        elif hasattr(module, '_predictor') and hasattr(module._predictor, 'history') and module._predictor.history:
-            history = module._predictor.history
-
-        if history:
-            last_history = history[-1]
-            if isinstance(last_history, dict):
-                # Extract usage information
-                usage = last_history.get('usage', {})
-                model = last_history.get('model') or last_history.get('response_model')
-                # Use the cost directly from DSPy history
-                cost = last_history.get('cost')
-                token_metrics = TokenMetrics.from_usage_dict(usage, model, cost)
-
-                # Extract messages if available
-                if 'messages' in last_history:
-                    messages = last_history.get('messages')
-
-        return result, duration, token_metrics, messages
-
+    @with_module_resilience(module_name="module_execution")
     async def _async_execute_module(self, module, *args, **kwargs):
-        start_time = datetime.now()
-        result = await module.aforward(*args, **kwargs)
-        duration = (datetime.now() - start_time).total_seconds()
-
-        # Extract token metrics from module history if available
-        token_metrics = None
-        messages = None
-
-        # Check both module.history and module._predictor.history
-        history = None
-        if hasattr(module, 'history') and module.history:
-            history = module.history
-        elif hasattr(module, '_predictor') and hasattr(module._predictor, 'history') and module._predictor.history:
-            history = module._predictor.history
-
-        if history:
-            last_history = history[-1]
-            if isinstance(last_history, dict):
-                # Extract usage information
-                usage = last_history.get('usage', {})
-                model = last_history.get('model') or last_history.get('response_model')
-                # Use the cost directly from DSPy history
-                cost = last_history.get('cost')
-                token_metrics = TokenMetrics.from_usage_dict(usage, model, cost)
-
-                # Extract messages if available
-                if 'messages' in last_history:
-                    messages = last_history.get('messages')
-
-        return result, duration, token_metrics, messages
->>>>>>> da075457
+        return await module.aforward(*args, **kwargs)
 
     def _record_module_result(
         self,
