--- conflicted
+++ resolved
@@ -53,14 +53,8 @@
             concurrency=concurrency,
         )
 
-<<<<<<< HEAD
         # Format trace using lightweight formatter
         trace = format_solver_trace(self._solver)
-=======
-        viz = LLMTraceVisualizer(show_metrics=False, show_summary=False, verbose=True)
-        trace = viz.visualize(solver_instance)
-        self._last_solver = solver_instance
->>>>>>> 23f5abf4
 
         return dspy.Prediction(
             goal=goal,
@@ -190,14 +184,8 @@
             concurrency=concurrency,
         )
 
-<<<<<<< HEAD
         # Format trace using lightweight formatter
         trace = format_solver_trace(self._solver)
-=======
-        viz = LLMTraceVisualizer(show_metrics=False, show_summary=False, verbose=True)
-        trace = viz.visualize(solver_instance)
-        self._last_solver = solver_instance
->>>>>>> 23f5abf4
 
         return dspy.Prediction(
             goal=goal,
